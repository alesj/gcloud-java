/target/
.settings
.idea
<<<<<<< HEAD
.DS_Store
=======
*.iml
>>>>>>> eb88c65a
<|MERGE_RESOLUTION|>--- conflicted
+++ resolved
@@ -1,8 +1,5 @@
 /target/
 .settings
 .idea
-<<<<<<< HEAD
 .DS_Store
-=======
-*.iml
->>>>>>> eb88c65a
+*.iml